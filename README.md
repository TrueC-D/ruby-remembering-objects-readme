--- conflicted
+++ resolved
@@ -9,11 +9,7 @@
 
 Let's say we're building a command line game in which players play various rounds until a final tally determines the winner. Or creating an app in which we want to store a list of all of the users who sign up. Or building a program that helps users track and store the passwords for their various accounts. 
 
-<<<<<<< HEAD
-In all of these situations, an many more we can imagine, our application needs a way to store or remember a collection of instances of a class. Whether they are instances of a `Game`, `User` or `Password` class, all of these examples would require our program to keep track of instances that are created. 
-=======
 In all of these situations, and many more we can imagine, our application needs a way to store or remember a collection of class instances. Whether they are instances of a `Game`, `User` or `Password` class, all of these examples would require our program to keep track of instances that are created. 
->>>>>>> 4b0a6589
 
 Luckily for us, Ruby allows us to do so by uses class variables to store new instances as soon as they are created. Let's take a look together. 
 
